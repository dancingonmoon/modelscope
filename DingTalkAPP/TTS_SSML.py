--- conflicted
+++ resolved
@@ -93,18 +93,6 @@
     在 WAV 文件中，每个采样点的大小通常是由音频文件的格式字段确定的。如果音频文件的格式是 LPCM（线性脉冲编码调制），那么每个采样点的大小通常就是 2 字节。
     所以 sample_size 的值需要根据实际的音频文件格式和编码方式来确定
     """
-<<<<<<< HEAD
-    file_size = 0
-    if isinstance(file_path, str):
-        file_size = os.path.getsize(file_path)
-    elif isinstance(file_path, io.BytesIO):
-        file_size = len(file_path.getbuffer())
-    else:
-        print("file_path 既不是文件路径,也不是内存BytesIO对象")
-    duration = (file_size - 44) / (sample_rate * sample_size)
-
-    return duration
-=======
     duration = 0
     sample_depth = 16  # 假设采样深度为16位
     if isinstance(audio_file, str):
@@ -122,7 +110,6 @@
         print("file_path 既不是文件路径,也不是内存BytesIO对象")
 
     return int(duration)
->>>>>>> cd7b1f61
 
 
 def get_aliyun_aToken_viaSDK(accessKey_id, accessKey_secret, region_id='cn-shanghai'):
@@ -343,7 +330,7 @@
     from ChatBOT_APP import config_read, setup_logger
 
     # 获取 accessKey_id, accessKey_secret:
-    config_path_aliyunsdk = r"l:/Python_WorkSpace/config/aliyunsdkcore.ini"
+    config_path_aliyunsdk = r"e:/Python_WorkSpace/config/aliyunsdkcore.ini"
     accessKey_id, accessKey_secret = config_read(config_path_aliyunsdk, section='aliyunsdkcore', option1='AccessKey_ID',
                                                  option2='AccessKey_Secret')
 
@@ -386,12 +373,8 @@
                          enable_subtitle=False, callbacks=[])
     # nls.enableTrace(True)
     tts.start(TEXT, ssml_label, 0.5)
-<<<<<<< HEAD
     duration = get_audio_duration(tts.BytesIO,)
     print(f'duration:{duration}')
-=======
-    duration = get_audio_duration(tts.BytesIO)
->>>>>>> cd7b1f61
 
     # 多线程循环:
     # for voice in female_speakers:
