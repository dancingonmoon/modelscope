--- conflicted
+++ resolved
@@ -6,8 +6,6 @@
 import librosa
 import time
 
-<<<<<<< HEAD
-=======
 # large asr+vad+punc
 # asr_model='damo/speech_paraformer-large-vad-punc_asr_nat-zh-cn-16k-common-vocab8404-pytorch'
 # large asr 仅仅
@@ -23,7 +21,6 @@
 timestamp_model="damo/speech_timestamp_prediction-v1-16k-offline"
 
 output_dir = "./results"
->>>>>>> 8b4cceee
 
 def ms2strftime(timestamp):
     """
@@ -33,22 +30,7 @@
     formatted_time = time.strftime("%H:%M:%S", time.gmtime(timestamp / 1000))
     return formatted_time
 
-
 def Paraformer_longaudio_model(
-<<<<<<< HEAD
-        use_vad_model=True, use_punc_model=True, use_lm_model=False
-):
-    if use_vad_model:
-        vad_model = "damo/speech_fsmn_vad_zh-cn-16k-common-pytorch"
-    else:
-        vad_model = ""
-
-    if use_punc_model:
-        punc_model = 'damo/punc_ct-transformer_zh-cn-common-vocab272727-pytorch'
-        # punc_model = "damo/punc_ct-transformer_cn-en-common-vocab471067-large"
-
-    else:
-=======
     use_vad_model=True, use_punc_model=True, use_lm_model=False,
     use_hotword=False, hotword_txt = '', use_timestamp = False):
     
@@ -62,7 +44,6 @@
         vad_model = ""
 
     if use_punc_model == False:
->>>>>>> 8b4cceee
         punc_model = ""
     
     if use_hotword:
@@ -127,44 +108,27 @@
     return inference_pipeline  # 这里先输出模型, 以避免后续模型重复生成;
 
 
-<<<<<<< HEAD
-inference_pipeline = Paraformer_longaudio_model()  # 使用缺省值生成模型;
-
-
 def RUN(audio_data, model_selected,
-        models_change_flag=False, use_timestamp=True):
-=======
-def RUN(audio_data, model_selected, 
         models_change_flag=False, use_timestamp=True, use_hotword=False, hotword_txt = ''):
->>>>>>> 8b4cceee
     """
     audio_data: 为输入音频,为gr.Audio输出,为元组: (int sample rate, numpy.array for the data),二进制数据(bytes);url
     """
     global inference_pipeline
     # 判断模型选择是否发生变化,并重新加载模型:
-<<<<<<< HEAD
-    if models_change_flag:
-=======
     output_dir = './result'
     param_dict = dict()
     
     if models_change_flag:        
->>>>>>> 8b4cceee
         use_vad_model = True if "VAD" in model_selected else False
         use_punc_model = True if "PUNC" in model_selected else False
         use_lm_model = True if "NNLM" in model_selected else False
 
         inference_pipeline = Paraformer_longaudio_model(
-<<<<<<< HEAD
-            use_vad_model=use_vad_model, use_punc_model=use_punc_model, use_lm_model=use_lm_model)
-
-=======
-                use_vad_model=use_vad_model, 
+                use_vad_model=use_vad_model,
                 use_punc_model=use_punc_model, 
                 use_lm_model=use_lm_model,
                 use_hotword=False, hotword_txt = hotword_txt)
         
->>>>>>> 8b4cceee
     samplerate, waveform = audio_data
     waveform = waveform.astype(np.float32)
     # gr.Audio转换的为(sample rate in Hz, audio data as a 16-bit int array);
@@ -176,14 +140,9 @@
     target_sr = 16000
     if samplerate != target_sr:
         waveform = librosa.resample(waveform, orig_sr=samplerate, target_sr=target_sr)
-<<<<<<< HEAD
-
-    result = inference_pipeline(waveform, use_timestamp=use_timestamp)
-=======
     if use_timestamp:
         param_dict['use_timestamp'] = True
     result = inference_pipeline(waveform, param_dict=param_dict)
->>>>>>> 8b4cceee
 
     # 读出内容:
     contents = ""
@@ -194,18 +153,11 @@
             contents += f"{start}->{end} : {dic['text']} \n"
     else:
         contents = result["text"]
-<<<<<<< HEAD
-
-    models_change_flag = False  # 模型调用一次后,标志位复位,标记模型的新状态; 否则,后续每次都会重复重新调用模型;
-
-    return contents, models_change_flag
-=======
-        
+
     models_change_flag=False # 模型调用一次后,标志位复位,标记模型的新状态; 否则,后续每次都会重复重新调用模型;
             
     # return contents, models_change_flag
     return result, models_change_flag
->>>>>>> 8b4cceee
 
 
 def audio_source(source, url):
@@ -305,12 +257,6 @@
                     models_change_flag_var = gr.State(False)  # 缺省模型没有被选择;
                     # use_timestamp_var = gr.State(True) # 缺省use_timestamp=True
                     inp3 = gr.Checkbox(value=True, label="时间戳", show_label=True)
-<<<<<<< HEAD
-
-                    inp2.select(model_checkbox, models_change_flag_var, models_change_flag_var)
-                    # inp3.select(use_timestamp_checkbox, use_timestamp_var, use_timestamp_var)
-
-=======
                     inp4 = gr.Checkbox(value=False,label="添加热词",show_label=True)
                     
                     inp2.select(model_checkbox, models_change_flag_var, models_change_flag_var)
@@ -325,7 +271,6 @@
                     
                     
                     
->>>>>>> 8b4cceee
             with gr.Column(variant="panel"):
                 out0 = gr.Textbox(
                     lines=6,
@@ -337,11 +282,7 @@
 
         with gr.Row(variant="panel"):
             submit = gr.Button(value="一键识别", variant="primary")
-<<<<<<< HEAD
-            submit.click(RUN, [inp1, inp2, models_change_flag_var, inp3], [out0, models_change_flag_var])
-=======
             submit.click(RUN, [ inp1, inp2, models_change_flag_var, inp3, inp4, inp5], [out0,models_change_flag_var])
->>>>>>> 8b4cceee
             clear = gr.Button(value="清除", variant="primary")
 
             clear.click(lambda: "", outputs=out0)
