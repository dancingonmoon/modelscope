# from modelscope.pipelines import pipeline
# from modelscope.utils.constant import Tasks
import gradio as gr
import numpy as np

# import logging

import ParaformerOffline
import ParaformerOnline

model_choices = ["VAD", "PUNC", "NNLM", "HotWords", "TimeStamp"]  # 模型选项;
model_selected = ["VAD", "PUNC"]  # 模型缺省配置


if __name__ == "__main__":
    with gr.Blocks(
        theme="soft",
        title="Paraformer模型,语音实时/离线识别",
    ) as demo:
        # 声明 offline 变量:
        # models_change_flag_var = gr.State(False)  # 缺省模型没有被选择;
        # 声明 online 变量:
        # speech_txt_var = gr.State("")
        # vad_stream_var = gr.State(np.zeros(shape=(1,), dtype=np.float32))

        gr.Markdown(
            """
            [**语音识别**](https://alibaba-damo-academy.github.io/FunASR/en/)              
            **Tab页,支持Offline与Online**
            > + ***Tab: Offline:***   
            >> 1. 录音,或者上传音频,单声道,16K采样率音频会减少运行时间; 尽管如此,其它格式会自动转换; 
            >> 1. 选择是否使用 vad(voice activity detection), punc(标点), lm(NNLM), HotWords, 以及TimeStamp, 重新加载模型;
            >> 1. 点击,"一键识别",输出语音文字
            >> 1. <font color='orange' face='lisu'>时间戳生成步骤:a)asr+tp;b)punc;c)拼接时间戳与句子</font>
            > + ***Tab: Online:***   
            >> 1. Stream Online模式,仅支持录音;
            >> 2. 选择是否在实时的同时,打开VAD; 由于VAD会压缩语音,剔除静音,会导致延时;
            >> 3. 录音结束时,会自动离线punctuation一次;
            """
        )
        with gr.Tab(label="Offline"):
            with gr.Row():
                with gr.Column(variant="panel"):
                    inp0 = gr.Radio(
                        choices=["microphone", "upload", "url"],
                        value="upload",
                        type="value",
                        label="选择音频来源",
                        show_label=True,
                    )
                    inp_url = gr.Textbox(
                        lines=2,
                        placeholder="https://",
                        label="输入音频链接",
                        show_label=True,
                        show_copy_button=True,
                        value="https://isv-data.oss-cn-hangzhou.aliyuncs.com/ics/MaaS/ASR/test_audio/asr_speaker_demo.wav",
                        visible=False,  # 初始就让其不可现,仅当点击url时,才可见
                    )

                    inp1 = gr.Audio(
                        source="upload",
                        type="numpy",
                        show_label=True,
                        interactive=True,
                    )
                    inp0.change(
                        ParaformerOffline.audio_source,
                        [inp0, inp_url],
                        [inp_url, inp1],
                        show_progress=True,
                        api_name="radio2audio_source",
                    )
                    inp_url.submit(
                        ParaformerOffline.audio_source,
                        [inp0, inp_url],
                        [inp_url, inp1],
                        show_progress=True,
                        api_name="url2audio_source",
                    )

                    with gr.Row(variant="panel"):
                        inp2 = gr.CheckboxGroup(
                            model_choices,
                            label="开启以下功能:",
                            value=model_selected,
                            show_label=True,
                        )

                        models_change_flag_var = gr.State(False)  # 缺省模型没有被选择;
                        # use_timestamp_var = gr.State(True)  # 缺省use_timestamp=True
                        # inp3 = gr.Checkbox(value=True, label="时间戳", show_label=True)
                        # inp4 = gr.Checkbox(value=False, label="添加热词", show_label=True)

                    with gr.Row(variant="panel"):
                        inp5 = gr.Textbox(
                            lines=1,
                            placeholder="请输入热词,以空格,或者分号间隔,每个热词少于10个字:",
                            label="热词表",
                            show_label=True,
                            interactive=True,
                            visible=False,
                        )
                        # inp4.select(use_hotword_checkbox, inp4, inp5)  # 控制visible
                        inp2.select(
                            ParaformerOffline.models_checkbox_on_select,
                            None,
                            [models_change_flag_var, inp5],
                        )

                with gr.Column(variant="panel"):
                    out0 = gr.Textbox(
                        lines=6,
                        placeholder="语音识别为:",
                        label="识别文本......",
                        show_label=True,
                        show_copy_button=True,
                    )

            with gr.Row(variant="panel"):
                submit = gr.Button(value="一键识别", variant="primary")
                submit.click(
                    ParaformerOffline.RUN,
                    [inp1, inp2, models_change_flag_var, inp5],
                    [out0, models_change_flag_var],
                    api_name="offline_RUN",
                )
                clear = gr.Button(value="清除", variant="primary")

                clear.click(lambda: "", outputs=out0, api_name="offline_lambda")

        with gr.Tab(label="Online"):
            with gr.Row(variant="panel"):
                with gr.Column():
                    audio_stream = gr.Audio(
                        source="microphone",
                        type="filepath",
                        label="请录音并实时说话",
                        streaming=True,
                        show_label=True,
                        interactive=True,
                    )
                    vad_flag = gr.Checkbox(
                        value=False,
                        label="是否识别之前打开VAD. Note: 会有较大延时",
                        show_label=True,
                    )
                with gr.Column(variant="panel"):
                    speech_txt_var = gr.State("")
                    out = gr.Textbox(
                        lines=2,
                        placeholder="实时识别....",
                        label="实时识别文本输出:",
                        show_label=True,
                        show_copy_button=True,
                    )
                    clear = gr.Button(value="清除", variant="primary")
<<<<<<< HEAD
                    clear.click(lambda: ("", ""), outputs=[out, speech_txt_var]) # 存放speosech_txt的变量也清零
=======
                    clear.click(
                        lambda: ("", ""),
                        outputs=[out, speech_txt_var],
                        api_name="online_lambda",
                    )  # 存放speech_txt的变量也清零
>>>>>>> 3dd7cc8e

                    vad_stream_var = gr.State(np.zeros(shape=(1,), dtype=np.float32))
                    audio_stream.stream(
                        ParaformerOnline.RUN,
                        [audio_stream, speech_txt_var, vad_stream_var, vad_flag],
                        [out, speech_txt_var, vad_stream_var],
                        api_name="online_RUN",
                    )
                    audio_stream.stop_recording(
                        ParaformerOnline.punc_offline,
                        inputs=speech_txt_var,
                        outputs=out,
                    )  # 停止录音,离线打标点;
                    audio_stream.start_recording(
                        ParaformerOnline.continue_recording,
                        inputs=out,
                        outputs=speech_txt_var,
                    )  #

    demo.queue()
    demo.launch(show_error=True, share=True, debug=True)<|MERGE_RESOLUTION|>--- conflicted
+++ resolved
@@ -155,15 +155,11 @@
                         show_copy_button=True,
                     )
                     clear = gr.Button(value="清除", variant="primary")
-<<<<<<< HEAD
-                    clear.click(lambda: ("", ""), outputs=[out, speech_txt_var]) # 存放speosech_txt的变量也清零
-=======
                     clear.click(
                         lambda: ("", ""),
                         outputs=[out, speech_txt_var],
                         api_name="online_lambda",
                     )  # 存放speech_txt的变量也清零
->>>>>>> 3dd7cc8e
 
                     vad_stream_var = gr.State(np.zeros(shape=(1,), dtype=np.float32))
                     audio_stream.stream(
