import os
import asyncio
from contextlib import AsyncExitStack
from openai import AsyncOpenAI, OpenAI
from openai.types.responses import ResponseTextDeltaEvent
from agents import OpenAIChatCompletionsModel, Agent, Runner, set_default_openai_client, set_tracing_disabled, \
    function_tool, TResponseInputItem, ItemHelpers
from agents.model_settings import ModelSettings
from agents.mcp import MCPServer, MCPServerStdio, MCPServerSse, MCPServerStreamableHttp

from rich import print
from rich.markdown import Markdown
from typing import Literal
import base64
import pathlib
from pydantic import BaseModel


# 由于Agents SDK默认支持的模型是OpenAI的GPT系列，因此在修改底层模型的时候，需要将custom_client 设置为：set_default_openai_client(external_client)

def custom2default_openai_model(model: str, base_url: str, api_key: str, ):
    custom_client = AsyncOpenAI(base_url=base_url, api_key=api_key)
    set_default_openai_client(custom_client)
    # we disable tracing under the assumption that you don't have an API key
    # from platform.openai.com. If you do have one, you can either set the `OPENAI_API_KEY` env var
    # or call set_tracing_export_api_key() to set a tracing specific key
    set_tracing_disabled(disabled=True)  # 不在platform.openai.com上trace
    default_openai_model = OpenAIChatCompletionsModel(model=model, openai_client=custom_client)
    return default_openai_model


async def agents_async_chat_once(agent: Agent, input_items: list[TResponseInputItem] | TResponseInputItem,
                                 runner_mode: Literal['async', 'stream'] = 'async'):
    """
    输入[{"role": "user", "content": prompt}]格式prompt,输出agent的result类，可以通过result.new_items属性来查看全部的事件；
    result.new_items[0].raw_item，可以看具体的回复内容；to_input_list()方法，可以直接将用户的输入和本次输出结果拼接成一个消息列表
    :param agent:
    :param input_items: list[dict],表示输入的prompt格式列表，例如: [{"role": "user", "content": prompt}]
    :param runner_mode:
    :return:
    """
    result = None
    if runner_mode == 'async':
        result = await Runner.run(agent, input_items)
        print(Markdown(result.final_output))
    elif runner_mode == 'stream':
        result = Runner.run_streamed(agent, input_items)
        async for event in result.stream_events():
            if event.type == "raw_response_event" and isinstance(event.data, ResponseTextDeltaEvent):
                print(event.data.delta, end="", flush=True)
            elif event.type == "agent_updated_stream_event":
                print(f"Agent updated: {event.new_agent.name}")
                continue
            elif event.type == "run_item_stream_event":
                if event.item.type == "tool_call_item":
                    print("-- Tool was called")
                elif event.item.type == "tool_call_output_item":
                    print(f"-- Tool output: {event.item.output}")
                elif event.item.type == "message_output_item":
                    print(f"-- Message output:\n {ItemHelpers.text_message_output(event.item)}")
                else:
                    pass  # Ignore other event types
    return result


async def agents_chat_continuous(agent: Agent, runner_mode: Literal['async', 'stream'] = 'async',
                                 enable_fileloading: bool = False):
    """
    输入用户输入，输出agent的result类，可以通过result.new_items属性来查看全部的事件；
    result.new_items[0].raw_item，可以看具体的回复内容；to_input_list()方法，可以直接将用户的输入和本次输出结果拼接成一个消息列表
    :param agent:
    :param runner_mode:
    :param enable_fileloading: 某些模型需要文件上传，当不需要文件上传时，可以避免每次input()文件路径
    :return:
    """
    input_item = []
    result = None
    while True:
        contents = []
        msg_input = input("\n💬 请输入你的消息(输入quit退出):")
        if msg_input.lower() in ['exit', 'quit']:
            print("✅ 对话已结束")
            break
        if enable_fileloading:
            file_input = input("\n📁 请输入图片或者文档路径(输入quit退出):")
            file_input = file_input.strip("'\"")  # 文件路径去除首位引号，否则会pathlib.Path认为字符串
            file_path = pathlib.Path(file_input)
            if file_input not in ['cancel', 'no_file', 'quit']:
                if file_path.exists() and file_path.is_file():
                    if file_path.suffix.lower() in ['.png', '.jpg', '.jpeg', '.bmp', '.tif', '.tiff', '.webp',
                                                    '.heic']:
                        img_item = load_img(file_input)
                        contents.append(img_item)
                        input_item.append({"role": "user", "content": contents})
                else:
                    print(f"✅ 对话已结束,{file_path.suffix.lower()}图片格式不支持")
                    break
            else:
                print("✅ 对话已结束, 文档不是文件或者不存在")
        input_item.append({"role": "user", "content": msg_input})
        result = await agents_async_chat_once(agent=agent, input_items=input_item, runner_mode=runner_mode)
        input_item = result.to_input_list()
    return result


@function_tool
def folder_search(folder_path: str):
    """
    搜索指定文件夹下的所有文件，并输出文件列表
    :param folder_path:
    :return:
    """
    files = [os.path.join(folder_path, file) for file in os.listdir(folder_path) if
             os.path.isfile(os.path.join(folder_path, file))]
    return files


def base64_image(image_path):
    """
    读取本地文件，并编码为 Base64 格式
    """
    with open(image_path, "rb") as image_file:
        return base64.b64encode(image_file.read()).decode("utf-8")


def load_img(image_path: str | pathlib.Path):
    """
    1) 根据路径，加载一张图片文档，获取图片文件后缀;
    2) 对不支持的文件后缀，错误退出，并返回不支持的图像文档;
    3) 对支持的图片文档，进行base64编码;
    4) 按照图片的后缀，输出Qwen-VL模型input_item格式：{
                    "type": "image_url",
                    # 需要注意，传入Base64，图像格式（即image/{format}）需要与支持的图片列表中的Content Type保持一致。"f"是字符串格式化的方法。
                    # PNG图像：  f"data:image/png;base64,{base64_image}"
                    # JPEG图像： f"data:image/jpeg;base64,{base64_image}"
                    # WEBP图像： f"data:image/webp;base64,{base64_image}"
                    "image_url": {"url": f"data:image/png;base64,{base64_image}"}
    :param image_path: 单张图片，本地文件路径;支持的后缀：.bmp,.png,.jpe, .jpeg, .jpg,.tif,.tiff,.webp,.heic;
    :return: 返回Qwen-VL要求的本地图片文件上传格式;
    """
    supported_img = [".bmp", ".png", ".jpe", ".jpeg", ".jpg", ".tif", ".tiff", ".webp", ".heic"]
    jpg_variant = ['.jpe', '.jpeg', '.jpg']
    tif_variant = ['.tif', '.tiff']
    img_path_obj = pathlib.Path(image_path)
    img_format = img_path_obj.suffix
    if img_format not in supported_img:
        print(f"不支持的图片格式：{img_format}")
        return None
    if not pathlib.Path.exists(img_path_obj):
        print(f"文件不存在：{image_path}")
        return None
    base64_img = base64_image(image_path)
    if img_format in jpg_variant:
        img_format = "jpeg"
    elif img_format in tif_variant:
        img_format = "tiff"
    input_item = {
        # "type": "image_url", # qwen的OpenAI格式,与openai-agent不同
        # "image_url": {"url": f"data:image/{img_format};base64,{base64_img}"} # qwen的OpenAI格式,与openai-agent不同
        "type": "input_image",
        "detail": "auto",
        "image_url": f"data:image/{img_format};base64,{base64_img}"}  # openAI-Aents格式
    return input_item

def gradio_msg2openai_msg(history:list[dict]=None, gradio_msg: dict=None):
    """
    一次gradio的多媒体message(包含text,file)，转换成openAI兼容的message格式
    :param history:
    :param gradio_msg: gradio.MultiModalText.value,例如: {"text": "sample text", "files": [{path: "files/file.jpg", orig_name: "file.jpg", url: "http://image_url.jpg", size: 100}]}
    :return:  openAI-Agents兼容的message格式
    """
    contents = []
    input_item = []
    if history is None:
        history = [{"role": "user", "content": ""}]
    text = gradio_msg.get("text", None)
    files = gradio_msg.get("files", None)
    if files is None:
        pass
    else:
        for file in files:
            file_path = pathlib.Path(file)
            if file_path.exists() and file_path.is_file():
                # 处理Image:
                if file_path.suffix.lower() in ['.png', '.jpg', '.jpeg', '.bmp', '.tif', '.tiff', '.webp',
                                                '.heic']:
                    img_item = load_img(file_path)
                    contents.append(img_item)
                    input_item.append({"role": "user", "content": contents})
                else:
<<<<<<< HEAD
                    pass # 未来处理其他文件类型，采用file.upload 方式上传
                    print("✅ 文件为不接受的IMG类型")
                    break
            else:
                print("✅ 文件不存在")
                break

        input_item.append({"role": "user", "content": text})
        return input_item
=======
                    # 处理其它格式文件，使用file.upload
                    print("✅ 不合适的IMG格式")
                    break
            else:
                print("✅ 文档路径不存在")
                break

    input_item.append({"role": "user", "content": text})
    return input_item
>>>>>>> 864ef368



class mcp_stdio(BaseModel):
    command: str
    args: list[str]


class mcp_sse(BaseModel):
    url: str


class openAI_Agents_create:
    """
    创建openAI-Agents,可选工具,例如搜索,自定义function_tool, 流式输出;
    """

    def __init__(self, agent_name: str, instruction: str, model: str, base_url: str = None, api_key: str = None,
                 handoffs: list[Agent] = None, handoff_description: str = None, enable_thinking: bool = False,
                 enable_search: bool = True, force_search: bool = False, enable_source: bool = True,
                 enable_citation: bool = True, citation_format: bool = "[ref_<number>]", search_strategy="pro",
                 tool_choice: str = None, parallel_tool_calls: bool = False, tools: list = None,
                 custom_extra_body: dict = None,
                 ):
        """
        OpenAI-Agents初始化
        :param model: 譬如: 'model': 'qwen-turbo-latest',   # 输入0.0003元;思考模式0.006元;非思考模式0.0006元
                            'model': 'qwq-plus-latest',   # 输入0.0016元;   输出0.004元
                            'model': 'qwen-max-latest',   # 输入0.0024元;   输出0.0096元
                            'model': 'qwen-plus-latest',  # 输入0.0008元;思考模式0.016元;非思考模式0.002元
                            'model': 'qwen-vl-plus-latest',输入:0.0015;输出:0.0045
        :param base_url: base_url, 譬如:'http://localhost:8000/v1'
        :param api_key:  模型api-key
        :param handoffs: 分诊agent列表
        :param handoff_description: A description of the agent. This is used when the agent is used as a handoff, so that an
    LLM knows what it does and when to invoke it
        :param enable_thinking: 对于Qwen模型，仅在stream打开时，使用；
        :param enable_search: # 开启联网搜索的参数
        :param force_search: # 强制开启联网搜索
        :param enable_source: # 使返回结果包含搜索来源的信息，OpenAI 兼容方式暂不支持返回
        :param enable_citation: # 开启角标标注功能
        :param citation_format: # 角标形式为[ref_i]
        :param search_strategy: "pro"时,模型将搜索10条互联网信息
        :param instruction: 例如: "你是一个乐于助人的助理，按照用户需求，你先画图，再运行代码...."
        :param tools: 列表,包含自定义function_tool,或其它工具
        :param tool_choice: None, 'auto' 等
        :param parallel_tool_calls: bool
        :param custom_extra_body: dict 当custom_body != None时，将自定义extra_body,

        """
        if api_key is None:
            api_key = os.getenv("DASHSCOPE_API_KEY")
        if base_url is None:
            base_url = "https://dashscope.aliyuncs.com/compatible-mode/v1"

        if custom_extra_body is None:
            extra_body = {
                "enable_thinking": enable_thinking,  # only support stream call
                "enable_search": enable_search,
                'search_options': {
                    "forced_search": force_search,  # 强制开启联网搜索
                    "enable_source": enable_source,  # 使返回结果包含搜索来源的信息，OpenAI 兼容方式暂不支持返回
                    "enable_citation": enable_citation,  # 开启角标标注功能
                    "citation_format": citation_format,  # 角标形式为[ref_i]
                    "search_strategy": search_strategy  # "pro"时,模型将搜索10条互联网信息
                }
            }
        else:
            extra_body = custom_extra_body

        model_settings = ModelSettings(
            tool_choice=tool_choice,
            parallel_tool_calls=parallel_tool_calls,
            extra_body=extra_body, )

        self.agent_params = {
            'name': agent_name,
            'instructions': instruction,
            'model_settings': model_settings,
        }

        default_OpenAIModel = custom2default_openai_model(model=model,
                                                          base_url=base_url,
                                                          api_key=api_key,
                                                          )
        self.agent_params['model'] = default_OpenAIModel

        if tools is not None:
            self.agent_params['tools'] = tools
            # tools=[WebSearchTool(user_location={"type": "approximate", "city": "New York"})], # 目前只支持openAI的模型

        if handoffs is not None:
            self.agent_params['handoffs'] = handoffs
        if handoff_description is not None:
            self.agent_params['handoff_description'] = handoff_description

        self.agent = Agent(**self.agent_params)
        self.instruction = instruction

    async def mcp_server_initialize(self, mcp_names: list[str] = None,
                                    mcp_params: list[dict] = None,
                                    mcp_io_methods: list[
                                        Literal["MCPServerStdio", "MCPServerSse", "MCPServerStreamableHttp"]] = None,
                                    mcp_added_instructions: list[str] = None):
        """
        初始化mcp_server,并初始化包含mcp_servers的agent
        :param mcp_names: [mcp_name] ,当有mcp server时，配置mcp name; mcp_names/mcp_params列表中一一对应;
        :param mcp_parms: [mcp_parm],当有mcp server时，配置mcp params: 支持， stdio, sse, streamableHttp;mcp_names/mcp_params列表中一一对应
        :param mcp_io_methods: 对应每一个mcp server, stdio, sse, streamableHttp 三种io传输方式选一
        :param mcp_added_instructions: [mcp_added_instruction], 列表
        :return:
        """
        # 处理mcp_server的参数
        if mcp_added_instructions is not None:
            self.agent_params['instructions'] = self.instruction.join(mcp_added_instructions)
        if mcp_names is not None and mcp_params is not None and mcp_io_methods is not None:
            self.agent_params['mcp_servers'] = []
            # 使用 AsyncExitStack 自动管理多个上下文退出
            stack = AsyncExitStack()
            for mcp_name, mcp_param, mcp_io_method in zip(mcp_names, mcp_params, mcp_io_methods):
                if mcp_io_method == "MCPServerStdio":
                    # 手动创建并启动server:
                    mcp_server = MCPServerStdio(name=mcp_name,
                                                cache_tools_list=True,
                                                params=mcp_param)
                elif mcp_io_method == "MCPServerSse":
                    # 手动创建并启动server:
                    mcp_server = MCPServerSse(name=mcp_name,
                                              cache_tools_list=True,
                                              params=mcp_param)
                elif mcp_io_method == "MCPServerStreamableHttp":
                    # 手动创建并启动server:
                    mcp_server = MCPServerStreamableHttp(name=mcp_name,
                                                         cache_tools_list=True,
                                                         params=mcp_param)
                else:
                    mcp_server = None
                # 启动server
                await mcp_server.connect()
                # 创建并进入所有 server 上下文
                stacked_mcp_server = await stack.enter_async_context(mcp_server)

                self.agent_params['mcp_servers'].append(stacked_mcp_server)
            self.agent = Agent(**self.agent_params)

    async def mcp_server_cleanup(self, ):
        mcp_servers = self.agent_params.get('mcp_servers', None)
        if mcp_servers is not None:
            for mcp_server in mcp_servers:
                try:
                    await mcp_server.cleanup()
                except Exception as e:
                    print(f"[WARNING] 清理 MCP Server 时发生异常: {e}")
                del self.agent_params['mcp_servers']

    async def async_chat_once(self, input_items: list[TResponseInputItem] | TResponseInputItem,
                              runner_mode: Literal['async', 'stream'] = 'async'):
        """
        输入[{"role": "user", "content": prompt}]格式prompt,输出agent的result类，可以通过result.new_items属性来查看全部的事件；
        result.new_items[0].raw_item，可以看具体的回复内容；to_input_list()方法，可以直接将用户的输入和本次输出结果拼接成一个消息列表
        :param input_items: list[dict],表示输入的prompt格式列表，例如: [{"role": "user", "content": prompt}]
        :param runner_mode:
        :return:
        """
        result = await agents_async_chat_once(agent=self.agent,
                                              input_items=input_items,
                                              runner_mode=runner_mode)
        return result

    async def chat_continuous(self, runner_mode: Literal['async', 'stream'] = 'async',
                              enable_fileloading: bool = False):
        result = await agents_chat_continuous(agent=self.agent, runner_mode=runner_mode,
                                              enable_fileloading=enable_fileloading)
        return result

    async def multi_mcp_chat_continuous(self, mcp_names: list[str] = None, mcp_params: list[dict] = None,
                                        mcp_io_methods: list[Literal[
                                            "MCPServerStdio", "MCPServerSse", "MCPServerStreamableHttp"]] = None,
                                        mcp_added_instructions: list[str] = None,
                                        runner_mode: Literal['async', 'stream'] = 'async',
                                        enable_fileloading: bool = False, ):
        # 处理mcp_server的参数
        if mcp_added_instructions is not None:
            self.agent_params['instructions'] = self.instruction.join(mcp_added_instructions)
        if mcp_names is not None and mcp_params is not None and mcp_io_methods is not None:
            # 使用 AsyncExitStack 自动管理多个上下文退出
            async with AsyncExitStack() as stack:
                self.agent_params['mcp_servers'] = []
                for mcp_name, mcp_param, mcp_io_method in zip(mcp_names, mcp_params, mcp_io_methods):
                    # 创建并进入所有 mcp_server 上下文
                    if mcp_io_method == "MCPServerStdio":
                        mcp_server = MCPServerStdio(name=mcp_name,
                                                    cache_tools_list=True,
                                                    params=mcp_param)
                    elif mcp_io_method == "MCPServerSse":
                        mcp_server = MCPServerSse(name=mcp_name,
                                                  cache_tools_list=True,
                                                  params=mcp_param)
                    elif mcp_io_method == "MCPServerStreamableHttp":
                        mcp_server = MCPServerStreamableHttp(name=mcp_name,
                                                             cache_tools_list=True,
                                                             params=mcp_param)
                    else:
                        mcp_server = None

                    stacked_mcp_server = await stack.enter_async_context(mcp_server)
                    self.agent_params['mcp_servers'].append(stacked_mcp_server)
                self.agent = Agent(**self.agent_params)
                result = await agents_chat_continuous(agent=self.agent, runner_mode=runner_mode,
                                                      enable_fileloading=enable_fileloading)
                return result


# 2
# 通义千问VL：qwen-vl-plus-latest，模型可以根据您传入的图片来进行回答 输入:0.0015;输出:0.0045
# 图像问答：描述图像中的内容或者对其进行分类打标，如识别人物、地点、花鸟鱼虫等。
# 数学题目解答：解答图像中的数学问题，适用于中小学、大学以及成人教育阶段。
# 视频理解：分析视频内容，如对具体事件进行定位并获取时间戳，或生成关键时间段的摘要。
# 物体定位：定位图像中的物体，返回外边界矩形框的左上角、右下角坐标或者中心点坐标。
# 文档解析：将图像类的文档（如扫描件/图片PDF）解析为 QwenVL HTML格式，该格式不仅能精准识别文本，还能获取图像、表格等元素的位置信息。
# 文字识别与信息抽取：识别图像中的文字、公式，或者抽取票据、证件、表单中的信息，支持格式化输出文本；可识别的语言有中文、英语、日语、韩语、阿拉伯语、越南语、法语、德语、意大利语、西班牙语和俄语。
# 3
# 通义千问OCR：qwen-vl-ocr-latest，（输入输出：0.005），是文字提取专有模型，专注于文档、表格、试题、手写体文字等类型图像的文字提取能力。它能够识别多种文字，目前支持的语言有：汉语、英语、阿拉伯语、法语、德语、意大利语、日语、韩语、葡萄牙语、俄语、西班牙语、越南语。
# 支持在文字提取前，对图像进行旋转矫正，适合图像倾斜的场景。#
# 新增六种内置的OCR任务，分别是通用文字识别、信息抽取、文档解析、表格解析、公式识别、多语言识别。#
# 未设置内置任务时，支持用户输入Prompt进行指引；如设置了内置任务时，为保证识别效果，模型内部会使用任务指定的Prompt。
# 仅DashScope SDK支持对图像进行旋转矫正和设置内置任务。如需使用OpenAI SDK进行内置的OCR任务，需要手动填写任务指定的Prompt进行引导。

QwenVL_model = 'qwen-vl-plus-latest'
base_url = "https://dashscope.aliyuncs.com/compatible-mode/v1"
QwenVL_agent_instruction = '''
    您是一个助人为乐的助手，可以根据传入的图片来进行:
    1)图像问答：描述图像中的内容或者对其进行分类打标，如识别人物、地点、花鸟鱼虫等。
    2)数学题目解答：解答图像中的数学问题，适用于中小学、大学以及成人教育阶段。
    3)视频理解：分析视频内容，如对具体事件进行定位并获取时间戳，或生成关键时间段的摘要。
    4)物体定位：定位图像中的物体，返回外边界矩形框的左上角、右下角坐标或者中心点坐标。
    5)文档解析：将图像类的文档（如扫描件/图片PDF）解析为 QwenVL HTML格式，该格式不仅能精准识别文本，还能获取图像、表格等元素的位置信息。
    6)文字识别与信息抽取：识别图像中的文字、公式，或者抽取票据、证件、表单中的信息，支持格式化输出文本；可识别的语言有中文、英语、日语、韩语、阿拉伯语、越南语、法语、德语、意大利语、西班牙语和俄语。
    你只对带有图片的prompt，做出响应。
    '''


# Qwen-MT模型是基于通义千问模型优化的机器翻译大语言模型，擅长中英互译、中文与小语种互译、英文与小语种互译
# qwen-mt-plus  0.015元/0.045元;
# qwen-mt-turbo 0.001元/0.003元
# 不支持指定 System Message，也不支持多轮对话；messages 数组中有且仅有一个 User Message，用于指定需要翻译的语句。
# 如果您希望翻译的风格更符合某个领域的特性，如法律、政务领域翻译用语应当严肃正式，社交领域用语应当口语化，可以用一段自然语言文本描述您的领域，将其提供给大模型作为提示。# 领域提示语句暂时只支持英文。

class Term(BaseModel):
    source: str
    target: str


def Qwen_MT_func(prompt: str, model: str = 'qwen-mt-turbo', api_key: str = None, source_lang: str = 'auto',
                 target_lang: str = 'English', terms: list[Term] = None, tm_list: list[Term] = None,
                 domains: str = None):
    """
    Qwen-MT模型是基于通义千问模型优化的机器翻译大语言模型，擅长中英互译、中文与小语种互译、英文与小语种互译;在多语言互译的基础上，提供术语干预、领域提示、记忆库等能力，提升模型在复杂应用场景下的翻译效果。
    :param prompt: str, 输入的prompt
    :param model: str, 您对翻译质量有较高要求，建议选择qwen-mt-plus模型；如果您希望翻译速度更快或成本更低，建议选择qwen-mt-turbo模型
    :param api_key: str, 阿里云百炼API Key
    :param source_lang: str, 源语言
    :param target_lang: str, 目标语言
    :param terms: list[dict], 技术术语可以提前翻译，并将其提供给Qwen-MT模型作为参考；每个术语是一个JSON对象，包含术语和翻译过的术语信息，格式如下：{"source": "术语", "target": "提前翻译好的术语"}
    :param tm_list: list[dict], 如果您已经有标准的双语句对并且希望大模型在后续翻译时能参考这些标准译文给出结果，可以使用翻译记忆功能；每个JSON对象包含源语句与对应的已翻译的语句，格式如下：{"source": "源语句","target": "已翻译的语句"}
    :param domains: str, 如果您希望翻译的风格更符合某个领域的特性，可以用一段自然语言文本描述您的领域(暂时只支持英文)
    :return: str, 翻译结果
    """
    if api_key is None:
        api_key = os.getenv("DASHSCOPE_API_KEY")

    client = OpenAI(
        # 若没有配置环境变量，请用阿里云百炼API Key将下行替换为：api_key="sk-xxx",
        api_key=api_key,
        base_url="https://dashscope.aliyuncs.com/compatible-mode/v1",
    )
    messages = [{"role": "user", "content": prompt}]

    translation_options = {
        "source_lang": source_lang,
        "target_lang": target_lang
    }
    if terms is not None:
        translation_options['terms'] = terms
    if tm_list is not None:
        translation_options['tm_list'] = tm_list
    if domains is not None:
        translation_options['domains'] = domains

    completion = client.chat.completions.create(
        model=model,
        messages=messages,
        extra_body={
            "translation_options": translation_options
        }
    )
    # print(completion.choices[0].message.content)
    return completion.choices[0].message.content


@function_tool
def _Qwen_MT_func(prompt: str, model: str = 'qwen-mt-turbo', api_key: str = None, source_lang: str = 'auto',
                  target_lang: str = 'English', terms: list[Term] = None, tm_list: list[Term] = None,
                  domains: str = None):
    """
    Qwen-MT模型是基于通义千问模型优化的机器翻译大语言模型，擅长中英互译、中文与小语种互译、英文与小语种互译;在多语言互译的基础上，提供术语干预、领域提示、记忆库等能力，提升模型在复杂应用场景下的翻译效果。
    :param prompt: str, 输入的prompt
    :param model: str, 您对翻译质量有较高要求，建议选择qwen-mt-plus模型；如果您希望翻译速度更快或成本更低，建议选择qwen-mt-turbo模型
    :param api_key: str, 阿里云百炼API Key
    :param source_lang: str, 源语言
    :param target_lang: str, 目标语言
    :param terms: list[dict], 技术术语可以提前翻译，并将其提供给Qwen-MT模型作为参考；每个术语是一个JSON对象，包含术语和翻译过的术语信息，格式如下：{"source": "术语", "target": "提前翻译好的术语"}
    :param tm_list: list[dict], 如果您已经有标准的双语句对并且希望大模型在后续翻译时能参考这些标准译文给出结果，可以使用翻译记忆功能；每个JSON对象包含源语句与对应的已翻译的语句，格式如下：{"source": "源语句","target": "已翻译的语句"}
    :param domains: str, 如果您希望翻译的风格更符合某个领域的特性，可以用一段自然语言文本描述您的领域(暂时只支持英文)
    :return: str, 翻译结果
    """
    result = Qwen_MT_func(prompt, model, api_key, source_lang, target_lang, terms, tm_list, domains)
    return result


@function_tool
def save2file(file_path: pathlib.Path, content):
    """
    用于将LLM的输出，依照一定的格式写入本地文件file_name
    :param file_path:
    :param content:
    :return:
    """
    with open(file_path, 'w', encoding='utf-8') as f:
        f.write(content)


async def main():  # 便于异步上下文管理，建议多语句放入异步函数中，一起执行

    mcp_names = ['file_system']
    mcp_params = [{
        "command": "npx",
        "args": [
            "-y",
            "@modelcontextprotocol/server-filesystem",
            ".",
        ]}]
    mcp_io_methods = ["MCPServerStdio"]

    QwenVL_agent = openAI_Agents_create(agent_name='通义千问视觉理解智能体',
                                        instruction=QwenVL_agent_instruction,
                                        model=QwenVL_model,
                                        base_url=None,
                                        api_key=None,
                                        tools=[save2file],
                                        handoff_description="当prompt有图片时,使用QwenVL模型进行视觉推理,并且必要时，按要求将约定的内容存入本地文件"
                                        )

    Qwen_model = 'qwen-turbo-latest'
    Qwen_model_instruction = """
        你是一名助人为乐的助手,
        1)当prompt中有文件时，请handoff至视觉推理模型;
        2)否则，就直接回答问题;
        3) 必要时，可以将约定的内容存入本地文件。
        """
    handoff_description = """
        本模型仅仅处理不带有文件的prompt;当prompt图片文件时，请handoff至视觉推理模型，并给出结果。
        """
    Qwen3_agent = openAI_Agents_create(agent_name='通义千问智能体(general)',
                                       instruction=Qwen_model_instruction,
                                       model=Qwen_model,
                                       base_url=None,
                                       api_key=None,
                                       tools=[save2file],
                                       handoffs=[QwenVL_agent.agent],
                                       handoff_description=handoff_description

                                       )
    # 运行主协程
    await Qwen3_agent.chat_continuous(runner_mode='stream', enable_fileloading=True)
    # await QwenVL_agent.multi_mcp_chat_continuous(runner_mode='async', enable_fileloading=False,
    #                                                    mcp_names=mcp_names,
    #                                                    mcp_params=mcp_params,
    #                                                    mcp_io_methods=mcp_io_methods)


if __name__ == '__main__':
    # Windows 上推荐使用 ProactorEventLoop，但需确保事件循环正确关闭
    policy = asyncio.WindowsProactorEventLoopPolicy()
    asyncio.set_event_loop_policy(policy)

    asyncio.run(main())<|MERGE_RESOLUTION|>--- conflicted
+++ resolved
@@ -188,27 +188,11 @@
                     contents.append(img_item)
                     input_item.append({"role": "user", "content": contents})
                 else:
-<<<<<<< HEAD
-                    pass # 未来处理其他文件类型，采用file.upload 方式上传
-                    print("✅ 文件为不接受的IMG类型")
+                    print("✅ 对话已结束,或者文档路径不存在")
                     break
-            else:
-                print("✅ 文件不存在")
-                break
-
-        input_item.append({"role": "user", "content": text})
-        return input_item
-=======
-                    # 处理其它格式文件，使用file.upload
-                    print("✅ 不合适的IMG格式")
-                    break
-            else:
-                print("✅ 文档路径不存在")
-                break
-
-    input_item.append({"role": "user", "content": text})
-    return input_item
->>>>>>> 864ef368
+
+
+        input_item.append({"role": "user", "content": msg_input})
 
 
 
